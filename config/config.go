package config

import (
	"github.com/ElrondNetwork/elrond-proxy-go/data"
)

// GeneralSettingsConfig will hold the general settings for a node
type GeneralSettingsConfig struct {
<<<<<<< HEAD
	ServerPort  int
	FaucetValue string
=======
	ServerPort                        int
	RequestTimeoutSec                 int
	HeartbeatCacheValidityDurationSec int
>>>>>>> beb09b00
}

// Config will hold the whole config file's data
type Config struct {
	GeneralSettings GeneralSettingsConfig
	Observers       []*data.Observer
}<|MERGE_RESOLUTION|>--- conflicted
+++ resolved
@@ -6,14 +6,11 @@
 
 // GeneralSettingsConfig will hold the general settings for a node
 type GeneralSettingsConfig struct {
-<<<<<<< HEAD
 	ServerPort  int
 	FaucetValue string
-=======
 	ServerPort                        int
 	RequestTimeoutSec                 int
 	HeartbeatCacheValidityDurationSec int
->>>>>>> beb09b00
 }
 
 // Config will hold the whole config file's data

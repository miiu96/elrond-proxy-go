package process

import (
	"github.com/ElrondNetwork/elrond-go/crypto"
	"github.com/ElrondNetwork/elrond-proxy-go/config"
	"github.com/ElrondNetwork/elrond-proxy-go/data"
)

// Processor defines what a processor should be able to do
type Processor interface {
	ApplyConfig(cfg *config.Config) error
	GetObservers(shardId uint32) ([]*data.Observer, error)
	ComputeShardId(addressBuff []byte) (uint32, error)
	CallGetRestEndPoint(address string, path string, value interface{}) error
	CallPostRestEndPoint(address string, path string, data interface{}, response interface{}) error
	GetAllObservers() ([]*data.Observer, error)
}

<<<<<<< HEAD
type PrivateKeysLoaderHandler interface {
	MapOfPrivateKeysByShard() (map[uint32][]crypto.PrivateKey, error)
=======
// HeartbeatCacheHandler will define what a real heartbeat cacher should do
type HeartbeatCacheHandler interface {
	Heartbeats() (*data.HeartbeatResponse, error)
	StoreHeartbeats(hbts *data.HeartbeatResponse) error
	IsInterfaceNil() bool
>>>>>>> beb09b00
}<|MERGE_RESOLUTION|>--- conflicted
+++ resolved
@@ -16,14 +16,13 @@
 	GetAllObservers() ([]*data.Observer, error)
 }
 
-<<<<<<< HEAD
 type PrivateKeysLoaderHandler interface {
 	MapOfPrivateKeysByShard() (map[uint32][]crypto.PrivateKey, error)
-=======
+}
+
 // HeartbeatCacheHandler will define what a real heartbeat cacher should do
 type HeartbeatCacheHandler interface {
 	Heartbeats() (*data.HeartbeatResponse, error)
 	StoreHeartbeats(hbts *data.HeartbeatResponse) error
 	IsInterfaceNil() bool
->>>>>>> beb09b00
 }
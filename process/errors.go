--- conflicted
+++ resolved
@@ -59,10 +59,8 @@
 // ErrNoValidTransactionToSend signals that no valid transaction were received
 var ErrNoValidTransactionToSend = errors.New("no valid transaction to send")
 
-<<<<<<< HEAD
-// ErrNilDatabaseReader signals that a nil database reader was provided
-var ErrNilDatabaseReader = errors.New("no valid database reader")
-=======
 // ErrCannotGetTransactionStatus -
 var ErrCannotGetTransactionStatus = errors.New("cannot get transaction status")
->>>>>>> 059d9592
+
+// ErrNilDatabaseReader signals that a nil database reader was provided
+var ErrNilDatabaseReader = errors.New("no valid database reader")
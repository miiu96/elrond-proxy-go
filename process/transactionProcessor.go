--- conflicted
+++ resolved
@@ -92,13 +92,8 @@
 		if respCode == http.StatusOK && err == nil {
 			log.Info(fmt.Sprintf("Transaction sent successfully to observer %v from shard %v, received tx hash %s",
 				observer.Address,
-<<<<<<< HEAD
-				shardId,
+				shardID,
 				txResponse.Data.TxHash,
-=======
-				shardID,
-				txResponse.TxHash,
->>>>>>> bb046386
 			))
 			return respCode, txResponse.Data.TxHash, nil
 		}

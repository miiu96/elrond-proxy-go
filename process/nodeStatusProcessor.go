--- conflicted
+++ resolved
@@ -1,14 +1,11 @@
 package process
 
 import (
-<<<<<<< HEAD
 	"errors"
 	"math"
 	"strconv"
 	"strings"
 
-=======
->>>>>>> 675a00d2
 	"github.com/ElrondNetwork/elrond-go/core"
 	"github.com/ElrondNetwork/elrond-go/core/check"
 	"github.com/ElrondNetwork/elrond-proxy-go/data"
@@ -20,13 +17,11 @@
 // NetworkConfigPath represents the path where an observer exposes his network metrics
 const NetworkConfigPath = "/network/config"
 
-<<<<<<< HEAD
+// EconomicsDataPath represents the path where an observer exposes his economics data
+const EconomicsDataPath = "/network/economics"
+
 // NetworkConfigPath represents the path where an observer exposes his node status metrics
 const NodeStatusPath = "/node/status"
-=======
-// EconomicsDataPath represents the path where an observer exposes his economics data
-const EconomicsDataPath = "/network/economics"
->>>>>>> 675a00d2
 
 // NodeStatusProcessor handles the action needed for fetching data related to status metrics from nodes
 type NodeStatusProcessor struct {
@@ -92,19 +87,52 @@
 	return nil, ErrSendingRequest
 }
 
-<<<<<<< HEAD
-func (nsp *NodeStatusProcessor) getNodeStatusMetrics(shardID uint32) (*data.GenericAPIResponse, error) {
-	observers, err := nsp.proc.GetObservers(shardID)
-=======
 // GetNetworkConfigMetrics will simply forward the network config metrics from an observer in the given shard
 func (nsp *NodeStatusProcessor) GetEconomicsDataMetrics() (*data.GenericAPIResponse, error) {
 	metaObservers, err := nsp.proc.GetObservers(core.MetachainShardId)
->>>>>>> 675a00d2
-	if err != nil {
-		return nil, err
-	}
-
-<<<<<<< HEAD
+	if err != nil {
+		return nil, err
+	}
+
+	metaResponse, err := nsp.getEconomicsDataMetrics(metaObservers)
+	if err == nil {
+		return metaResponse, nil
+	}
+
+	log.Warn("cannot get economics data metrics from metachain observer. will try with all observers",
+		"error", err)
+
+	allObservers, err := nsp.proc.GetAllObservers()
+	if err != nil {
+		return nil, err
+	}
+
+	return nsp.getEconomicsDataMetrics(allObservers)
+}
+
+func (nsp *NodeStatusProcessor) getEconomicsDataMetrics(observers []*data.NodeData) (*data.GenericAPIResponse, error) {
+	for _, observer := range observers {
+		var responseNetworkMetrics *data.GenericAPIResponse
+
+		_, err := nsp.proc.CallGetRestEndPoint(observer.Address, EconomicsDataPath, &responseNetworkMetrics)
+		if err != nil {
+			log.Error("economics data request", "observer", observer.Address, "error", err.Error())
+			continue
+		}
+
+		log.Info("economics data request", "shard id", observer.ShardId, "observer", observer.Address)
+		return responseNetworkMetrics, nil
+	}
+
+	return nil, ErrSendingRequest
+}
+
+func (nsp *NodeStatusProcessor) getNodeStatusMetrics(shardID uint32) (*data.GenericAPIResponse, error) {
+	observers, err := nsp.proc.GetObservers(shardID)
+	if err != nil {
+		return nil, err
+	}
+
 	for _, observer := range observers {
 		var responseNetworkMetrics *data.GenericAPIResponse
 
@@ -171,22 +199,10 @@
 
 func (nsp *NodeStatusProcessor) getShardsIDs() (map[uint32]struct{}, error) {
 	observers, err := nsp.proc.GetAllObservers()
-=======
-	metaResponse, err := nsp.getEconomicsDataMetrics(metaObservers)
-	if err == nil {
-		return metaResponse, nil
-	}
-
-	log.Warn("cannot get economics data metrics from metachain observer. will try with all observers",
-		"error", err)
-
-	allObservers, err := nsp.proc.GetAllObservers()
->>>>>>> 675a00d2
-	if err != nil {
-		return nil, err
-	}
-
-<<<<<<< HEAD
+	if err != nil {
+		return nil, err
+	}
+
 	shardsIDs := make(map[uint32]struct{})
 	for _, observer := range observers {
 		shardsIDs[observer.ShardId] = struct{}{}
@@ -269,24 +285,4 @@
 	}
 
 	return uint64(valueFloat)
-=======
-	return nsp.getEconomicsDataMetrics(allObservers)
-}
-
-func (nsp *NodeStatusProcessor) getEconomicsDataMetrics(observers []*data.NodeData) (*data.GenericAPIResponse, error) {
-	for _, observer := range observers {
-		var responseNetworkMetrics *data.GenericAPIResponse
-
-		_, err := nsp.proc.CallGetRestEndPoint(observer.Address, EconomicsDataPath, &responseNetworkMetrics)
-		if err != nil {
-			log.Error("economics data request", "observer", observer.Address, "error", err.Error())
-			continue
-		}
-
-		log.Info("economics data request", "shard id", observer.ShardId, "observer", observer.Address)
-		return responseNetworkMetrics, nil
-	}
-
-	return nil, ErrSendingRequest
->>>>>>> 675a00d2
 }
package process

import "github.com/ElrondNetwork/elrond-go/core/check"

// NetworkStatusPath represents the path where an observer exposes his network metrics
const NetworkStatusPath = "/network/status"

// NetworkConfigPath represents the path where an observer exposes his network metrics
const NetworkConfigPath = "/network/config"

// NodeStatusProcessor handles the action needed for fetching data related to status metrics from nodes
type NodeStatusProcessor struct {
	proc Processor
}

// NewNodeStatusProcessor creates a new instance of NodeStatusProcessor
func NewNodeStatusProcessor(processor Processor) (*NodeStatusProcessor, error) {
	if check.IfNil(processor) {
		return nil, ErrNilCoreProcessor
	}

	return &NodeStatusProcessor{
		proc: processor,
	}, nil
}

<<<<<<< HEAD
// GetShardStatus will simply forward the node status from an observer
func (nsp *NodeStatusProcessor) GetShardStatus(shardID uint32) (map[string]interface{}, error) {
	observers, err := nsp.proc.GetObservers(shardID)
	if err != nil {
		return nil, err
	}

	for _, observer := range observers {
		var responseNodeStatus map[string]interface{}

		_, err = nsp.proc.CallGetRestEndPoint(observer.Address, NodeStatusPath, &responseNodeStatus)
		if err != nil {
			log.Error("nodeStatus status request", "observer", observer.Address, "error", err.Error())
			continue
		}

		log.Info("nodeStatus status request", "shard id", shardID, "observer", observer.Address)
		return responseNodeStatus, nil

	}

	return nil, ErrSendingRequest
}

=======
>>>>>>> e91f2a6f
// GetNetworkStatusMetrics will simply forward the network status metrics from an observer in the given shard
func (nsp *NodeStatusProcessor) GetNetworkStatusMetrics(shardID uint32) (map[string]interface{}, error) {
	observers, err := nsp.proc.GetObservers(shardID)
	if err != nil {
		return nil, err
	}

	for _, observer := range observers {
		var responseNetworkMetrics map[string]interface{}

		_, err := nsp.proc.CallGetRestEndPoint(observer.Address, NetworkStatusPath, &responseNetworkMetrics)
		if err != nil {
			log.Error("network metrics request", "observer", observer.Address, "error", err.Error())
			continue
		}

		log.Info("network metrics request", "shard id", observer.ShardId, "observer", observer.Address)
		return responseNetworkMetrics, nil

	}

	return nil, ErrSendingRequest
}

// GetNetworkConfigMetrics will simply forward the network config metrics from an observer in the given shard
func (nsp *NodeStatusProcessor) GetNetworkConfigMetrics() (map[string]interface{}, error) {
	observers := nsp.proc.GetAllObservers()

	for _, observer := range observers {
		var responseNetworkMetrics map[string]interface{}

		_, err := nsp.proc.CallGetRestEndPoint(observer.Address, NetworkConfigPath, &responseNetworkMetrics)
		if err != nil {
			log.Error("network metrics request", "observer", observer.Address, "error", err.Error())
			continue
		}

		log.Info("network metrics request", "shard id", observer.ShardId, "observer", observer.Address)
		return responseNetworkMetrics, nil

	}

	return nil, ErrSendingRequest
}<|MERGE_RESOLUTION|>--- conflicted
+++ resolved
@@ -24,33 +24,6 @@
 	}, nil
 }
 
-<<<<<<< HEAD
-// GetShardStatus will simply forward the node status from an observer
-func (nsp *NodeStatusProcessor) GetShardStatus(shardID uint32) (map[string]interface{}, error) {
-	observers, err := nsp.proc.GetObservers(shardID)
-	if err != nil {
-		return nil, err
-	}
-
-	for _, observer := range observers {
-		var responseNodeStatus map[string]interface{}
-
-		_, err = nsp.proc.CallGetRestEndPoint(observer.Address, NodeStatusPath, &responseNodeStatus)
-		if err != nil {
-			log.Error("nodeStatus status request", "observer", observer.Address, "error", err.Error())
-			continue
-		}
-
-		log.Info("nodeStatus status request", "shard id", shardID, "observer", observer.Address)
-		return responseNodeStatus, nil
-
-	}
-
-	return nil, ErrSendingRequest
-}
-
-=======
->>>>>>> e91f2a6f
 // GetNetworkStatusMetrics will simply forward the network status metrics from an observer in the given shard
 func (nsp *NodeStatusProcessor) GetNetworkStatusMetrics(shardID uint32) (map[string]interface{}, error) {
 	observers, err := nsp.proc.GetObservers(shardID)

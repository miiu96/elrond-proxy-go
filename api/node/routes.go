package node

import (
	"net/http"

	"github.com/ElrondNetwork/elrond-proxy-go/api/errors"
<<<<<<< HEAD
	"github.com/ElrondNetwork/elrond-proxy-go/data"
	"github.com/ElrondNetwork/elrond-proxy-go/process"
=======
>>>>>>> e91f2a6f
	"github.com/gin-gonic/gin"
)

// Routes defines address related routes
func Routes(router *gin.RouterGroup) {
	router.GET("/heartbeatstatus", GetHeartbeatData)
}

// GetHeartbeatData will expose heartbeat status from an observer (if any available) in json format
func GetHeartbeatData(c *gin.Context) {
	ef, ok := c.MustGet("elrondProxyFacade").(FacadeHandler)
	if !ok {
		c.JSON(
			http.StatusInternalServerError,
			data.GenericAPIResponse{
				Data:  nil,
				Error: errors.ErrInvalidAppContext.Error(),
				Code:  data.ReturnCodeInternalError,
			},
		)
		return
	}

	heartbeatResults, err := ef.GetHeartbeatData()
	if err != nil {
		c.JSON(
			http.StatusInternalServerError,
			data.GenericAPIResponse{
				Data:  nil,
				Error: err.Error(),
				Code:  data.ReturnCodeInternalError,
			},
		)
		return
	}

<<<<<<< HEAD
	c.JSON(
		http.StatusOK,
		data.GenericAPIResponse{
			Data:  gin.H{"heartbeats": heartbeatResults.Heartbeats},
			Error: "",
			Code:  data.ReturnCodeSuccess,
		},
	)
}

// GetNodeStatus will expose the node status for the given shard
func GetNodeStatus(c *gin.Context) {
	ef, ok := c.MustGet("elrondProxyFacade").(FacadeHandler)
	if !ok {
		c.JSON(
			http.StatusInternalServerError,
			data.GenericAPIResponse{
				Data:  nil,
				Error: errors.ErrInvalidAppContext.Error(),
				Code:  data.ReturnCodeInternalError,
			},
		)
		return
	}

	shardID := c.Param("shard")
	shardIDUint, err := strconv.ParseUint(shardID, 10, 32)
	if err != nil {
		c.JSON(
			http.StatusBadRequest,
			data.GenericAPIResponse{
				Data:  nil,
				Error: process.ErrInvalidShardId.Error(),
				Code:  data.ReturnCodeRequestError,
			},
		)
		return
	}

	nodeStatusResults, err := ef.GetShardStatus(uint32(shardIDUint))
	if err != nil {
		c.JSON(
			http.StatusInternalServerError,
			data.GenericAPIResponse{
				Data:  nil,
				Error: err.Error(),
				Code:  data.ReturnCodeInternalError,
			},
		)
		return
	}

	c.JSON(
		http.StatusOK,
		data.GenericAPIResponse{
			Data:  nodeStatusResults,
			Error: "",
			Code:  data.ReturnCodeSuccess,
		},
	)
=======
	c.JSON(http.StatusOK, gin.H{"message": heartbeatResults.Heartbeats})
>>>>>>> e91f2a6f
}<|MERGE_RESOLUTION|>--- conflicted
+++ resolved
@@ -4,11 +4,8 @@
 	"net/http"
 
 	"github.com/ElrondNetwork/elrond-proxy-go/api/errors"
-<<<<<<< HEAD
 	"github.com/ElrondNetwork/elrond-proxy-go/data"
 	"github.com/ElrondNetwork/elrond-proxy-go/process"
-=======
->>>>>>> e91f2a6f
 	"github.com/gin-gonic/gin"
 )
 
@@ -45,7 +42,6 @@
 		return
 	}
 
-<<<<<<< HEAD
 	c.JSON(
 		http.StatusOK,
 		data.GenericAPIResponse{
@@ -54,59 +50,4 @@
 			Code:  data.ReturnCodeSuccess,
 		},
 	)
-}
-
-// GetNodeStatus will expose the node status for the given shard
-func GetNodeStatus(c *gin.Context) {
-	ef, ok := c.MustGet("elrondProxyFacade").(FacadeHandler)
-	if !ok {
-		c.JSON(
-			http.StatusInternalServerError,
-			data.GenericAPIResponse{
-				Data:  nil,
-				Error: errors.ErrInvalidAppContext.Error(),
-				Code:  data.ReturnCodeInternalError,
-			},
-		)
-		return
-	}
-
-	shardID := c.Param("shard")
-	shardIDUint, err := strconv.ParseUint(shardID, 10, 32)
-	if err != nil {
-		c.JSON(
-			http.StatusBadRequest,
-			data.GenericAPIResponse{
-				Data:  nil,
-				Error: process.ErrInvalidShardId.Error(),
-				Code:  data.ReturnCodeRequestError,
-			},
-		)
-		return
-	}
-
-	nodeStatusResults, err := ef.GetShardStatus(uint32(shardIDUint))
-	if err != nil {
-		c.JSON(
-			http.StatusInternalServerError,
-			data.GenericAPIResponse{
-				Data:  nil,
-				Error: err.Error(),
-				Code:  data.ReturnCodeInternalError,
-			},
-		)
-		return
-	}
-
-	c.JSON(
-		http.StatusOK,
-		data.GenericAPIResponse{
-			Data:  nodeStatusResults,
-			Error: "",
-			Code:  data.ReturnCodeSuccess,
-		},
-	)
-=======
-	c.JSON(http.StatusOK, gin.H{"message": heartbeatResults.Heartbeats})
->>>>>>> e91f2a6f
 }
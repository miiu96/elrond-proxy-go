--- conflicted
+++ resolved
@@ -4,15 +4,10 @@
 
 // NodeStatusProcessorStub --
 type NodeStatusProcessorStub struct {
-<<<<<<< HEAD
-	GetConfigMetricsCalled    func() (*data.GenericAPIResponse, error)
-	GetNetworkMetricsCalled   func(shardID uint32) (*data.GenericAPIResponse, error)
-	GetLatestBlockNonceCalled func() (uint64, error)
-=======
 	GetConfigMetricsCalled        func() (*data.GenericAPIResponse, error)
 	GetNetworkMetricsCalled       func(shardID uint32) (*data.GenericAPIResponse, error)
+	GetLatestBlockNonceCalled     func() (uint64, error)
 	GetEconomicsDataMetricsCalled func() (*data.GenericAPIResponse, error)
->>>>>>> 675a00d2
 }
 
 // GetNetworkConfigMetrics --
@@ -25,13 +20,12 @@
 	return nsps.GetNetworkMetricsCalled(shardID)
 }
 
-<<<<<<< HEAD
+// GetEconomicsDataMetrics --
+func (nsps *NodeStatusProcessorStub) GetEconomicsDataMetrics() (*data.GenericAPIResponse, error) {
+	return nsps.GetEconomicsDataMetricsCalled()
+}
+
 // GetLatestBlockNonce -
 func (nsps *NodeStatusProcessorStub) GetLatestFullySynchronizedHyperblockNonce() (uint64, error) {
 	return nsps.GetLatestBlockNonceCalled()
-=======
-// GetEconomicsDataMetrics --
-func (nsps *NodeStatusProcessorStub) GetEconomicsDataMetrics() (*data.GenericAPIResponse, error) {
-	return nsps.GetEconomicsDataMetricsCalled()
->>>>>>> 675a00d2
 }